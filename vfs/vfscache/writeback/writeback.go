// Package writeback keeps track of the files which need to be written
// back to storage
package writeback

import (
	"container/heap"
	"context"
	"sync"
	"sync/atomic"
	"time"

	"github.com/rclone/rclone/fs"
	"github.com/rclone/rclone/fs/fserrors"
	"github.com/rclone/rclone/vfs/vfscommon"
)

const (
	maxUploadDelay = 5 * time.Minute // max delay betwen upload attempts
)

// PutFn is the interface that item provides to store the data
type PutFn func(context.Context) error

// Handle is returned for callers to keep track of writeback items
type Handle uint64

// WriteBack keeps track of the items which need to be written back to the disk at some point
type WriteBack struct {
	ctx     context.Context
	mu      sync.Mutex
	items   writeBackItems            // priority queue of *writeBackItem - writeBackItems are in here while awaiting transfer only
	lookup  map[Handle]*writeBackItem // for getting a *writeBackItem from a Handle - writeBackItems are in here until cancelled
	opt     *vfscommon.Options        // VFS options
	timer   *time.Timer               // next scheduled time for the uploader
	expiry  time.Time                 // time the next item exires or IsZero
	uploads int                       // number of uploads in progress

	// read and written with atomic
	id Handle // id of the last writeBackItem created
}

// New make a new WriteBack
//
// cancel the context to stop the background processing
func New(ctx context.Context, opt *vfscommon.Options) *WriteBack {
	wb := &WriteBack{
		ctx:    ctx,
		items:  writeBackItems{},
		lookup: make(map[Handle]*writeBackItem),
		opt:    opt,
	}
	heap.Init(&wb.items)
	return wb
}

// writeBackItem stores an Item awaiting writeback
//
// These are stored on the items heap when awaiting transfer but
// removed from the items heap when transferring. They remain in the
// lookup map until cancelled.
//
// writeBack.mu must be held to manipulate this
type writeBackItem struct {
	name      string             // name of the item so we don't have to read it from item
	id        Handle             // id of the item
	index     int                // index into the priority queue for update
	expiry    time.Time          // When this expires we will write it back
	uploading bool               // True if item is being processed by upload() method
	onHeap    bool               // true if this item is on the items heap
	cancel    context.CancelFunc // To cancel the upload with
	done      chan struct{}      // closed when the cancellation completes
	putFn     PutFn              // To write the object data
	tries     int                // number of times we have tried to upload
	delay     time.Duration      // delay between upload attempts
}

// A writeBackItems implements a priority queue by implementing
// heap.Interface and holds writeBackItems.
type writeBackItems []*writeBackItem

func (ws writeBackItems) Len() int { return len(ws) }

func (ws writeBackItems) Less(i, j int) bool {
	a, b := ws[i], ws[j]
	// If times are equal then use ID to disambiguate
	if a.expiry.Equal(b.expiry) {
		return a.id < b.id
	}
	return a.expiry.Before(b.expiry)
}

func (ws writeBackItems) Swap(i, j int) {
	ws[i], ws[j] = ws[j], ws[i]
	ws[i].index = i
	ws[j].index = j
}

func (ws *writeBackItems) Push(x interface{}) {
	n := len(*ws)
	item := x.(*writeBackItem)
	item.index = n
	*ws = append(*ws, item)
}

func (ws *writeBackItems) Pop() interface{} {
	old := *ws
	n := len(old)
	item := old[n-1]
	old[n-1] = nil  // avoid memory leak
	item.index = -1 // for safety
	*ws = old[0 : n-1]
	return item
}

// update modifies the expiry of an Item in the queue.
//
// call with lock held
func (ws *writeBackItems) _update(item *writeBackItem, expiry time.Time) {
	item.expiry = expiry
	heap.Fix(ws, item.index)
}

// return a new expiry time based from now until the WriteBack timeout
//
// call with lock held
func (wb *WriteBack) _newExpiry() time.Time {
	expiry := time.Now()
	if wb.opt.WriteBack > 0 {
		expiry = expiry.Add(wb.opt.WriteBack)
	}
	// expiry = expiry.Round(time.Millisecond)
	return expiry
}

// make a new writeBackItem
//
// call with the lock held
func (wb *WriteBack) _newItem(id Handle, name string) *writeBackItem {
	wb.SetID(&id)
	wbItem := &writeBackItem{
		name:   name,
		expiry: wb._newExpiry(),
		delay:  wb.opt.WriteBack,
		id:     id,
	}
	wb._addItem(wbItem)
	wb._pushItem(wbItem)
	return wbItem
}

// add a writeBackItem to the lookup map
//
// call with the lock held
func (wb *WriteBack) _addItem(wbItem *writeBackItem) {
	wb.lookup[wbItem.id] = wbItem
}

// delete a writeBackItem from the lookup map
//
// call with the lock held
func (wb *WriteBack) _delItem(wbItem *writeBackItem) {
	delete(wb.lookup, wbItem.id)
}

// pop a writeBackItem from the items heap
//
// call with the lock held
func (wb *WriteBack) _popItem() (wbItem *writeBackItem) {
	wbItem = heap.Pop(&wb.items).(*writeBackItem)
	wbItem.onHeap = false
	return wbItem
}

// push a writeBackItem onto the items heap
//
// call with the lock held
func (wb *WriteBack) _pushItem(wbItem *writeBackItem) {
	if !wbItem.onHeap {
		heap.Push(&wb.items, wbItem)
		wbItem.onHeap = true
	}
}

// remove a writeBackItem from the items heap
//
// call with the lock held
func (wb *WriteBack) _removeItem(wbItem *writeBackItem) {
	if wbItem.onHeap {
		heap.Remove(&wb.items, wbItem.index)
		wbItem.onHeap = false
	}
}

// peek the oldest writeBackItem - may be nil
//
// call with the lock held
func (wb *WriteBack) _peekItem() (wbItem *writeBackItem) {
	if len(wb.items) == 0 {
		return nil
	}
	return wb.items[0]
}

// stop the timer which runs the expiries
func (wb *WriteBack) _stopTimer() {
	if wb.expiry.IsZero() {
		return
	}
	wb.expiry = time.Time{}
	// fs.Debugf(nil, "resetTimer STOP")
	if wb.timer != nil {
		wb.timer.Stop()
		wb.timer = nil
	}
}

// reset the timer which runs the expiries
func (wb *WriteBack) _resetTimer() {
	wbItem := wb._peekItem()
	if wbItem == nil {
		wb._stopTimer()
	} else {
		if wb.expiry.Equal(wbItem.expiry) {
			return
		}
		wb.expiry = wbItem.expiry
		dt := time.Until(wbItem.expiry)
		if dt < 0 {
			dt = 0
		}
		// fs.Debugf(nil, "resetTimer dt=%v", dt)
		if wb.timer != nil {
			wb.timer.Stop()
		}
		wb.timer = time.AfterFunc(dt, func() {
			wb.processItems(wb.ctx)
		})
	}
}

// SetID sets the Handle pointed to if it is non zero to the next
// handle.
func (wb *WriteBack) SetID(pid *Handle) {
	if *pid == 0 {
		*pid = Handle(atomic.AddUint64((*uint64)(&wb.id), 1))
	}
}

// Add adds an item to the writeback queue or resets its timer if it
// is already there.
//
// If id is 0 then a new item will always be created and the new
// Handle will be returned.
//
// Use SetID to create Handles in advance of calling Add
//
// If modified is false then it it doesn't cancel a pending upload if
// there is one as there is no need.
func (wb *WriteBack) Add(id Handle, name string, modified bool, putFn PutFn) Handle {
	wb.mu.Lock()
	defer wb.mu.Unlock()

	wbItem, ok := wb.lookup[id]
	if !ok {
		wbItem = wb._newItem(id, name)
	} else {
		if wbItem.uploading && modified {
			// We are uploading already so cancel the upload
			wb._cancelUpload(wbItem)
		}
		// Kick the timer on
		wb.items._update(wbItem, wb._newExpiry())
	}
	wbItem.putFn = putFn
	wb._resetTimer()
	return wbItem.id
}

// Remove should be called when a file should be removed from the
// writeback queue. This cancels a writeback if there is one and
// doesn't return the item to the queue.
func (wb *WriteBack) Remove(id Handle) (found bool) {
	wb.mu.Lock()
	defer wb.mu.Unlock()

	wbItem, found := wb.lookup[id]
	if found {
		fs.Debugf(wbItem.name, "vfs cache: cancelling writeback (uploading %v) %p item %d", wbItem.uploading, wbItem, wbItem.id)
		if wbItem.uploading {
			// We are uploading already so cancel the upload
			wb._cancelUpload(wbItem)
		}
		// Remove the item from the heap
		wb._removeItem(wbItem)
		// Remove the item from the lookup map
		wb._delItem(wbItem)
	}
	wb._resetTimer()
	return found
}

// Rename should be called when a file might be uploading and it gains
// a new name. This will cancel the upload and put it back in the
// queue.
func (wb *WriteBack) Rename(id Handle, name string) {
	wb.mu.Lock()
	defer wb.mu.Unlock()

	wbItem, ok := wb.lookup[id]
	if !ok {
		return
	}
	if wbItem.uploading {
		// We are uploading already so cancel the upload
		wb._cancelUpload(wbItem)
	}
	wbItem.name = name
	// Kick the timer on
	wb.items._update(wbItem, wb._newExpiry())

	wb._resetTimer()
}

// upload the item - called as a goroutine
//
// uploading will have been incremented here already
func (wb *WriteBack) upload(ctx context.Context, wbItem *writeBackItem) {
	wb.mu.Lock()
	defer wb.mu.Unlock()
	putFn := wbItem.putFn
	wbItem.tries++

	fs.Debugf(wbItem.name, "vfs cache: starting upload")

	wb.mu.Unlock()
	err := putFn(ctx)
	wb.mu.Lock()

	wbItem.cancel() // cancel context to release resources since store done

<<<<<<< HEAD
	// fs.Debugf(wbItem.name, "uploading = false %p item %p", wbItem, wbItem.item)
=======
>>>>>>> 4afea1eb
	wbItem.uploading = false
	wb.uploads--

	if err != nil {
		// FIXME should this have a max number of transfer attempts?
		wbItem.delay *= 2
		if wbItem.delay > maxUploadDelay {
			wbItem.delay = maxUploadDelay
		}
		if _, uerr := fserrors.Cause(err); uerr == context.Canceled {
			fs.Infof(wbItem.name, "vfs cache: upload canceled")
			// Upload was cancelled so reset timer
			wbItem.delay = wb.opt.WriteBack
		} else {
			fs.Errorf(wbItem.name, "vfs cache: failed to upload try #%d, will retry in %v: %v", wbItem.tries, wbItem.delay, err)
		}
		// push the item back on the queue for retry
		wb._pushItem(wbItem)
		wb.items._update(wbItem, time.Now().Add(wbItem.delay))
	} else {
		fs.Infof(wbItem.name, "vfs cache: upload succeeded try #%d", wbItem.tries)
		// show that we are done with the item
		wb._delItem(wbItem)
	}
	wb._resetTimer()
	close(wbItem.done)
}

// cancel the upload - the item should be on the heap after this returns
//
// call with lock held
func (wb *WriteBack) _cancelUpload(wbItem *writeBackItem) {
	if !wbItem.uploading {
		return
	}
	fs.Debugf(wbItem.name, "vfs cache: cancelling upload")
	if wbItem.cancel != nil {
		// Cancel the upload - this may or may not be effective
		wbItem.cancel()
		// wait for the uploader to finish
		//
		// we need to wait without the lock otherwise the
		// background part will never run.
		wb.mu.Unlock()
		<-wbItem.done
		wb.mu.Lock()
	}
	// uploading items are not on the heap so add them back
	wb._pushItem(wbItem)
	fs.Debugf(wbItem.name, "vfs cache: cancelled upload")
}

// cancelUpload cancels the upload of the item if there is one in progress
//
// it returns true if there was an upload in progress
func (wb *WriteBack) cancelUpload(id Handle) bool {
	wb.mu.Lock()
	defer wb.mu.Unlock()
	wbItem, ok := wb.lookup[id]
	if !ok || !wbItem.uploading {
		return false
	}
	wb._cancelUpload(wbItem)
	return true
}

// this uploads as many items as possible
func (wb *WriteBack) processItems(ctx context.Context) {
	wb.mu.Lock()
	defer wb.mu.Unlock()

	if wb.ctx.Err() != nil {
		return
	}

	resetTimer := true
	for wbItem := wb._peekItem(); wbItem != nil && time.Until(wbItem.expiry) <= 0; wbItem = wb._peekItem() {
		// If reached transfer limit don't restart the timer
		if wb.uploads >= fs.Config.Transfers {
			fs.Debugf(wbItem.name, "vfs cache: delaying writeback as --transfers exceeded")
			resetTimer = false
			break
		}
		// Pop the item, mark as uploading and start the uploader
		wbItem = wb._popItem()
		// fs.Debugf(wbItem.name, "uploading = true %p item %p", wbItem, wbItem.item)
		wbItem.uploading = true
		wb.uploads++
		newCtx, cancel := context.WithCancel(ctx)
		wbItem.cancel = cancel
		wbItem.done = make(chan struct{})
		go wb.upload(newCtx, wbItem)
	}

	if resetTimer {
		wb._resetTimer()
	} else {
		wb._stopTimer()
	}
}

// Stats return the number of uploads in progress and queued
func (wb *WriteBack) Stats() (uploadsInProgress, uploadsQueued int) {
	wb.mu.Lock()
	defer wb.mu.Unlock()
	return wb.uploads, len(wb.items)
}<|MERGE_RESOLUTION|>--- conflicted
+++ resolved
@@ -338,10 +338,6 @@
 
 	wbItem.cancel() // cancel context to release resources since store done
 
-<<<<<<< HEAD
-	// fs.Debugf(wbItem.name, "uploading = false %p item %p", wbItem, wbItem.item)
-=======
->>>>>>> 4afea1eb
 	wbItem.uploading = false
 	wb.uploads--
 
