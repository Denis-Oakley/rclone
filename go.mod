--- conflicted
+++ resolved
@@ -72,10 +72,6 @@
 	storj.io/uplink v1.0.7
 )
 
-<<<<<<< HEAD
 replace github.com/iikira/BaiduPCS-Go => github.com/Denis-Oakley/BaiduPCS-Go v1.0.4
 
-go 1.13
-=======
-go 1.14
->>>>>>> 844b9035
+go 1.14